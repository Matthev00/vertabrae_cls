from pathlib import Path

import wandb

from src.training.train import train

sweep_config = {
    "method": "bayes",
    "metric": {"name": "val_balanced_acc", "goal": "maximize"},
    "parameters": {
<<<<<<< HEAD
        "model_type": {"values": ["med3d", "monai"]},
        "model_depth": {"values": [10, 18, 34, 50, 101, 152, 200]},
=======
        "model_type": {"values": ["monai"]},
>>>>>>> be6278cd
        "freeze_backbone": {"values": [True, False]},
        "batch_size": {"values": [8, 16, 32, 64, 128]},
        "lr": {"min": 1e-6, "max": 1e-1},
        "scheduler_type": {"values": ["StepLR", "CosineAnnealingLR", "ReduceLROnPlateau"]},
        "step_size": {"values": [5, 10]},
        "gamma": {"values": [0.1, 0.5]},
        "T_max": {"values": [20, 50]},
        "eta_min": {"values": [1e-5, 1e-4]},
        "max_epochs": {"value": 70},
        "weight_decay": {"values": [0.0, 1e-5, 1e-3, 5e-2]},
        "balance_train": {"values": [True, False]},
        "early_stopping_patience": {"value": 10},
        "early_stopping": {"value": 10},
        "ProportionalBalancer": {"value": True},
    },
}


def sweep_train():
    wandb.init(project="Vertebrae Classifier")
    train(dict(wandb.config))


if __name__ == "__main__":
    sweep_file = Path("sweep_id.txt")

    if sweep_file.exists():
        sweep_id = sweep_file.read_text().strip()
        print(f"Resuming existing sweep: {sweep_id}")
    else:
        sweep_id = wandb.sweep(sweep_config, project="Vertebrae Classifier")
        sweep_file.write_text(sweep_id)
        print(f"Created new sweep: {sweep_id}")

    wandb.agent(sweep_id, function=sweep_train, count=50)<|MERGE_RESOLUTION|>--- conflicted
+++ resolved
@@ -8,12 +8,7 @@
     "method": "bayes",
     "metric": {"name": "val_balanced_acc", "goal": "maximize"},
     "parameters": {
-<<<<<<< HEAD
-        "model_type": {"values": ["med3d", "monai"]},
-        "model_depth": {"values": [10, 18, 34, 50, 101, 152, 200]},
-=======
         "model_type": {"values": ["monai"]},
->>>>>>> be6278cd
         "freeze_backbone": {"values": [True, False]},
         "batch_size": {"values": [8, 16, 32, 64, 128]},
         "lr": {"min": 1e-6, "max": 1e-1},
